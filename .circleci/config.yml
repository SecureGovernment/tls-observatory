version: 2
jobs:
  build:
    working_directory: /go/src/github.com/mozilla/tls-observatory
    docker:
<<<<<<< HEAD
      - image: circleci/golang:1.10
      - image: circleci/postgres:9.6-alpine
=======
      # replace with golang 1.11 when released
      - image: nvor/circleci:4458a35
      - image: circleci/postgres:10-alpine
>>>>>>> e01abf43
        environment:
          POSTGRES_USER: postgres
          POSTGRES_DB: observatory
          POSTGRES_PASSWORD: ""
    steps:
      - checkout
      - run: git submodule update --init
      - run: sudo apt-get update && sudo apt-get install dos2unix postgresql-client -y
      - run:
          name: Build TLS Observatory
          command: |
            make truststores cipherscan ciscotop1m alexatop1m
            make
      - run:
          name: Run a simple test scan
          command: |
            psql -h 127.0.0.1 -U postgres -d observatory -f database/schema.sql
            sudo ln -s $GOPATH/src/github.com/mozilla/tls-observatory/conf /etc/tls-observatory
            sudo ln -s $GOPATH/src/github.com/mozilla/tls-observatory/cipherscan /opt/cipherscan
            $GOPATH/bin/tlsobs-scanner & $GOPATH/bin/tlsobs-api & tlsobs -observatory http://localhost:8083 www.mozilla.org || exit 1
      - setup_remote_docker
      - run:
          name: Create version.json
          command: |
            printf '{"commit":"%s","version":"%s","source":"https://github.com/%s/%s","build":"%s"}\n' \
            "$CIRCLE_SHA1" \
            "$CIRCLE_TAG" \
            "$CIRCLE_PROJECT_USERNAME" \
            "$CIRCLE_PROJECT_REPONAME" \
            "$CIRCLE_BUILD_URL" > version.json
      - run:
          name: Build containers
          command: |
            docker build -t mozilla/tls-observatory .
            docker tag mozilla/tls-observatory "mozilla/tls-observatory:latest"
      - run:
          name: Push containers
          command: |
             if [ ! -z "${CIRCLE_TAG}" ]; then
                 docker login -u="$DOCKER_USERNAME" -p="$DOCKER_PASSWORD"
                 docker tag mozilla/tls-observatory "mozilla/tls-observatory:$CIRCLE_TAG"
                 docker push "mozilla/tls-observatory:latest"
                 docker push "mozilla/tls-observatory:$CIRCLE_TAG"
             fi

workflows:
  version: 2

  # workflow jobs are _not_ run in tag builds by default
  # we use filters to whitelist jobs that should be run for tags

  # workflow jobs are run in _all_ branch builds by default
  # we use filters to blacklist jobs that shouldn't be run for a branch

  # see: https://circleci.com/docs/2.0/workflows/#git-tag-job-execution

  build-test-push:
    jobs:
      - build:
          filters:
            tags:
              only: /.*/<|MERGE_RESOLUTION|>--- conflicted
+++ resolved
@@ -3,14 +3,9 @@
   build:
     working_directory: /go/src/github.com/mozilla/tls-observatory
     docker:
-<<<<<<< HEAD
-      - image: circleci/golang:1.10
-      - image: circleci/postgres:9.6-alpine
-=======
       # replace with golang 1.11 when released
       - image: nvor/circleci:4458a35
       - image: circleci/postgres:10-alpine
->>>>>>> e01abf43
         environment:
           POSTGRES_USER: postgres
           POSTGRES_DB: observatory
