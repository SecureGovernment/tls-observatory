--- conflicted
+++ resolved
@@ -233,12 +233,8 @@
 	}
 
 	if cert.SignatureAlgorithm == "UnknownSignatureAlgorithm" {
-<<<<<<< HEAD
 		failures = append(failures,
 			fmt.Sprintf("certificate signature could not be determined, use a standard algorithm, got %v", cert.SignatureAlgorithm))
-=======
-		failures = append(failures, "certificate signature could not be determined, use a standard algorithm")
->>>>>>> c1fca98d
 		isBad = true
 	} else if _, ok := sigAlgTranslation[cert.SignatureAlgorithm]; !ok {
 		failures = append(failures,
