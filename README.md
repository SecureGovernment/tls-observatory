--- conflicted
+++ resolved
@@ -301,16 +301,6 @@
 AND ciphersuites->>'cipher'='SEED-SHA';
 ```
 
-<<<<<<< HEAD
-## Authors
-
- * Dimitris Bachtis
- * Julien Vehent
-
-## License
-
- * Mozilla Public License Version 2.0
-=======
 ### Find intermediate CA certs whose root is trusted by Mozilla
 
 ```sql
@@ -325,4 +315,12 @@
   )
 GROUP BY subject, sha256_fingerprint;
 ```
->>>>>>> 7ec2dd50
+
+## Authors
+
+ * Dimitris Bachtis
+ * Julien Vehent
+
+## License
+
+ * Mozilla Public License Version 2.0