--- conflicted
+++ resolved
@@ -214,11 +214,7 @@
 func getCert(id int64) (cert certificate.Certificate, err error) {
 	defer func() {
 		if e := recover(); e != nil {
-<<<<<<< HEAD
 			err = fmt.Errorf("getCert(id=%q) -> %v", id, e)
-=======
-			err = fmt.Errorf("getCert(id=%q) -> %v", cert.ID, e)
->>>>>>> c1fca98d
 		}
 	}()
 	resp, err := http.Get(fmt.Sprintf("%s/api/v1/certificate?id=%d", observatory, id))
